--- conflicted
+++ resolved
@@ -188,11 +188,7 @@
 int main(int argc, char** argv)
 {
 	std::vector<std::string> args(argv, argv+argc);
-<<<<<<< HEAD
-#endif	
-=======
-#endif
->>>>>>> fac6cafd
+#endif
 	int res = 0;
 
 	// disable I/O buffering
