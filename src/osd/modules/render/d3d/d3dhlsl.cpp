--- conflicted
+++ resolved
@@ -60,20 +60,7 @@
 //============================================================
 
 shaders::shaders() :
-<<<<<<< HEAD
-	d3dintf(NULL), machine(NULL), d3d(NULL), num_screens(0), curr_screen(0), curr_frame(0),
-	vecbuf_type(), vecbuf_index(0), vecbuf_count(0), avi_output_file(NULL), avi_frame(0), avi_copy_surface(NULL), avi_copy_texture(NULL), avi_final_target(NULL), avi_final_texture(NULL),
-	black_surface(NULL), black_texture(NULL), render_snap(false), snap_rendered(false), snap_copy_target(NULL), snap_copy_texture(NULL), snap_target(NULL), snap_texture(NULL),
-	snap_width(0), snap_height(0), lines_pending(false), backbuffer(NULL), curr_effect(NULL), default_effect(NULL), prescale_effect(NULL), post_effect(NULL), distortion_effect(NULL),
-	focus_effect(NULL), phosphor_effect(NULL), deconverge_effect(NULL), color_effect(NULL), ntsc_effect(NULL), bloom_effect(NULL),
-	downsample_effect(NULL), vector_effect(NULL), fsfx_vertices(NULL), curr_texture(NULL), curr_render_target(NULL), curr_poly(NULL)
-{
-	master_enable = false;
-	vector_enable = true;
-	shadow_texture = NULL;
-	options = NULL;
-=======
-	d3dintf(nullptr), machine(nullptr), d3d(nullptr), num_screens(0), curr_screen(0), curr_frame(0), write_ini(false), read_ini(false), hlsl_prescale_x(0), hlsl_prescale_y(0), bloom_count(0),
+	d3dintf(nullptr), machine(nullptr), d3d(nullptr), num_screens(0), curr_screen(0), curr_frame(0),
 	vecbuf_type(), vecbuf_index(0), vecbuf_count(0), avi_output_file(nullptr), avi_frame(0), avi_copy_surface(nullptr), avi_copy_texture(nullptr), avi_final_target(nullptr), avi_final_texture(nullptr),
 	black_surface(nullptr), black_texture(nullptr), render_snap(false), snap_rendered(false), snap_copy_target(nullptr), snap_copy_texture(nullptr), snap_target(nullptr), snap_texture(nullptr),
 	snap_width(0), snap_height(0), lines_pending(false), backbuffer(nullptr), curr_effect(nullptr), default_effect(nullptr), prescale_effect(nullptr), post_effect(nullptr), distortion_effect(nullptr),
@@ -82,12 +69,8 @@
 {
 	master_enable = false;
 	vector_enable = true;
-	hlsl_prescale_x = 1;
-	hlsl_prescale_x = 1;
-	preset = -1;
-	shadow_texture = nullptr;
-	options = nullptr;
->>>>>>> 1914702e
+	shadow_texture = NULL;
+	options = NULL;
 	paused = true;
 	lastidx = -1;
 	targethead = nullptr;
@@ -1873,14 +1856,10 @@
 
 void shaders::create_vector_target(render_primitive *prim)
 {
-<<<<<<< HEAD
 	int width = d3d->get_width();
 	int height = d3d->get_height();
 
-	if (!add_render_target(d3d, NULL, width, height, width, height))
-=======
-	if (!add_render_target(d3d, nullptr, d3d->get_width(), d3d->get_height(), 1, 1))
->>>>>>> 1914702e
+	if (!add_render_target(d3d, nullptr, width, height, width, height))
 	{
 		vector_enable = false;
 	}
@@ -2214,354 +2193,6 @@
 {
 	switch (m_desc->slider_type)
 	{
-<<<<<<< HEAD
-		options->shadow_mask_count_y = newval;
-	}
-	if (str != NULL)
-	{
-		strprintf(*str, "%d", options->shadow_mask_count_y);
-	}
-	options->params_dirty = true;
-
-	return options->shadow_mask_count_y;
-}
-
-static INT32 slider_shadow_mask_usize(running_machine &machine, void *arg, std::string *str, INT32 newval)
-{
-	((hlsl_options*)arg)->params_dirty = true;
-	return slider_set(&(((hlsl_options*)arg)->shadow_mask_u_size), 1.0f / 32.0f, "%2.5f", str, newval);
-}
-
-static INT32 slider_shadow_mask_vsize(running_machine &machine, void *arg, std::string *str, INT32 newval)
-{
-	((hlsl_options*)arg)->params_dirty = true;
-	return slider_set(&(((hlsl_options*)arg)->shadow_mask_v_size), 1.0f / 32.0f, "%2.5f", str, newval);
-}
-
-static INT32 slider_shadow_mask_uoffset(running_machine &machine, void *arg, std::string *str, INT32 newval)
-{
-	((hlsl_options*)arg)->params_dirty = true;
-	return slider_set(&(((hlsl_options*)arg)->shadow_mask_u_offset), 0.01f, "%2.2f", str, newval);
-}
-
-static INT32 slider_shadow_mask_voffset(running_machine &machine, void *arg, std::string *str, INT32 newval)
-{
-	((hlsl_options*)arg)->params_dirty = true;
-	return slider_set(&(((hlsl_options*)arg)->shadow_mask_v_offset), 0.01f, "%2.2f", str, newval);
-}
-
-static INT32 slider_curvature(running_machine &machine, void *arg, std::string *str, INT32 newval)
-{
-	((hlsl_options*)arg)->params_dirty = true;
-	return slider_set(&(((hlsl_options*)arg)->curvature), 0.01f, "%2.2f", str, newval);
-}
-
-static INT32 slider_round_corner(running_machine &machine, void *arg, std::string *str, INT32 newval)
-{
-	((hlsl_options*)arg)->params_dirty = true;
-	return slider_set(&(((hlsl_options*)arg)->round_corner), 0.01f, "%2.2f", str, newval);
-}
-
-static INT32 slider_smooth_border(running_machine &machine, void *arg, std::string *str, INT32 newval)
-{
-	((hlsl_options*)arg)->params_dirty = true;
-	return slider_set(&(((hlsl_options*)arg)->smooth_border), 0.01f, "%2.2f", str, newval);
-}
-
-static INT32 slider_reflection(running_machine &machine, void *arg, std::string *str, INT32 newval)
-{
-	((hlsl_options*)arg)->params_dirty = true;
-	return slider_set(&(((hlsl_options*)arg)->reflection), 0.01f, "%2.2f", str, newval);
-}
-
-static INT32 slider_vignetting(running_machine &machine, void *arg, std::string *str, INT32 newval)
-{
-	((hlsl_options*)arg)->params_dirty = true;
-	return slider_set(&(((hlsl_options*)arg)->vignetting), 0.01f, "%2.2f", str, newval);
-}
-
-static INT32 slider_scanline_alpha(running_machine &machine, void *arg, std::string *str, INT32 newval)
-{
-	((hlsl_options*)arg)->params_dirty = true;
-	return slider_set(&(((hlsl_options*)arg)->scanline_alpha), 0.01f, "%2.2f", str, newval);
-}
-
-static INT32 slider_scanline_scale(running_machine &machine, void *arg, std::string *str, INT32 newval)
-{
-	((hlsl_options*)arg)->params_dirty = true;
-	return slider_set(&(((hlsl_options*)arg)->scanline_scale), 0.01f, "%2.2f", str, newval);
-}
-
-static INT32 slider_scanline_height(running_machine &machine, void *arg, std::string *str, INT32 newval)
-{
-	((hlsl_options*)arg)->params_dirty = true;
-	return slider_set(&(((hlsl_options*)arg)->scanline_height), 0.01f, "%2.2f", str, newval);
-}
-
-static INT32 slider_scanline_bright_scale(running_machine &machine, void *arg, std::string *str, INT32 newval)
-{
-	((hlsl_options*)arg)->params_dirty = true;
-	return slider_set(&(((hlsl_options*)arg)->scanline_bright_scale), 0.01f, "%2.2f", str, newval);
-}
-
-static INT32 slider_scanline_bright_offset(running_machine &machine, void *arg, std::string *str, INT32 newval)
-{
-	((hlsl_options*)arg)->params_dirty = true;
-	return slider_set(&(((hlsl_options*)arg)->scanline_bright_offset), 0.01f, "%2.2f", str, newval);
-}
-
-static INT32 slider_scanline_jitter(running_machine &machine, void *arg, std::string *str, INT32 newval)
-{
-	((hlsl_options*)arg)->params_dirty = true;
-	return slider_set(&(((hlsl_options*)arg)->scanline_jitter), 0.01f, "%1.2f", str, newval);
-}
-
-static INT32 slider_hum_bar_alpha(running_machine &machine, void *arg, std::string *str, INT32 newval)
-{
-	((hlsl_options*)arg)->params_dirty = true;
-	return slider_set(&(((hlsl_options*)arg)->hum_bar_alpha), 0.01f, "%1.2f", str, newval);
-}
-
-static INT32 slider_defocus_x(running_machine &machine, void *arg, std::string *str, INT32 newval)
-{
-	((hlsl_options*)arg)->params_dirty = true;
-	return slider_set(&(((hlsl_options*)arg)->defocus[0]), 0.1f, "%2.1f", str, newval);
-}
-
-static INT32 slider_defocus_y(running_machine &machine, void *arg, std::string *str, INT32 newval)
-{
-	((hlsl_options*)arg)->params_dirty = true;
-	return slider_set(&(((hlsl_options*)arg)->defocus[1]), 0.1f, "%2.1f", str, newval);
-}
-
-static INT32 slider_red_converge_x(running_machine &machine, void *arg, std::string *str, INT32 newval)
-{
-	((hlsl_options*)arg)->params_dirty = true;
-	return slider_set(&(((hlsl_options*)arg)->converge_x[0]), 0.1f, "%3.1f", str, newval);
-}
-
-static INT32 slider_red_converge_y(running_machine &machine, void *arg, std::string *str, INT32 newval)
-{
-	((hlsl_options*)arg)->params_dirty = true;
-	return slider_set(&(((hlsl_options*)arg)->converge_y[0]), 0.1f, "%3.1f", str, newval);
-}
-
-static INT32 slider_green_converge_x(running_machine &machine, void *arg, std::string *str, INT32 newval)
-{
-	((hlsl_options*)arg)->params_dirty = true;
-	return slider_set(&(((hlsl_options*)arg)->converge_x[1]), 0.1f, "%3.1f", str, newval);
-}
-
-static INT32 slider_green_converge_y(running_machine &machine, void *arg, std::string *str, INT32 newval)
-{
-	((hlsl_options*)arg)->params_dirty = true;
-	return slider_set(&(((hlsl_options*)arg)->converge_y[1]), 0.1f, "%3.1f", str, newval);
-}
-
-static INT32 slider_blue_converge_x(running_machine &machine, void *arg, std::string *str, INT32 newval)
-{
-	((hlsl_options*)arg)->params_dirty = true;
-	return slider_set(&(((hlsl_options*)arg)->converge_x[2]), 0.1f, "%3.1f", str, newval);
-}
-
-static INT32 slider_blue_converge_y(running_machine &machine, void *arg, std::string *str, INT32 newval)
-{
-	((hlsl_options*)arg)->params_dirty = true;
-	return slider_set(&(((hlsl_options*)arg)->converge_y[2]), 0.1f, "%3.1f", str, newval);
-}
-
-static INT32 slider_red_radial_converge_x(running_machine &machine, void *arg, std::string *str, INT32 newval)
-{
-	((hlsl_options*)arg)->params_dirty = true;
-	return slider_set(&(((hlsl_options*)arg)->radial_converge_x[0]), 0.1f, "%3.1f", str, newval);
-}
-
-static INT32 slider_red_radial_converge_y(running_machine &machine, void *arg, std::string *str, INT32 newval)
-{
-	((hlsl_options*)arg)->params_dirty = true;
-	return slider_set(&(((hlsl_options*)arg)->radial_converge_y[0]), 0.1f, "%3.1f", str, newval);
-}
-
-static INT32 slider_green_radial_converge_x(running_machine &machine, void *arg, std::string *str, INT32 newval)
-{
-	((hlsl_options*)arg)->params_dirty = true;
-	return slider_set(&(((hlsl_options*)arg)->radial_converge_x[1]), 0.1f, "%3.1f", str, newval);
-}
-
-static INT32 slider_green_radial_converge_y(running_machine &machine, void *arg, std::string *str, INT32 newval)
-{
-	((hlsl_options*)arg)->params_dirty = true;
-	return slider_set(&(((hlsl_options*)arg)->radial_converge_y[1]), 0.1f, "%3.1f", str, newval);
-}
-
-static INT32 slider_blue_radial_converge_x(running_machine &machine, void *arg, std::string *str, INT32 newval)
-{
-	((hlsl_options*)arg)->params_dirty = true;
-	return slider_set(&(((hlsl_options*)arg)->radial_converge_x[2]), 0.1f, "%3.1f", str, newval);
-}
-
-static INT32 slider_blue_radial_converge_y(running_machine &machine, void *arg, std::string *str, INT32 newval)
-{
-	((hlsl_options*)arg)->params_dirty = true;
-	return slider_set(&(((hlsl_options*)arg)->radial_converge_y[2]), 0.1f, "%3.1f", str, newval);
-}
-
-static INT32 slider_red_from_r(running_machine &machine, void *arg, std::string *str, INT32 newval)
-{
-	((hlsl_options*)arg)->params_dirty = true;
-	return slider_set(&(((hlsl_options*)arg)->red_ratio[0]), 0.005f, "%2.3f", str, newval);
-}
-
-static INT32 slider_red_from_g(running_machine &machine, void *arg, std::string *str, INT32 newval)
-{
-	((hlsl_options*)arg)->params_dirty = true;
-	return slider_set(&(((hlsl_options*)arg)->red_ratio[1]), 0.005f, "%2.3f", str, newval);
-}
-
-static INT32 slider_red_from_b(running_machine &machine, void *arg, std::string *str, INT32 newval)
-{
-	((hlsl_options*)arg)->params_dirty = true;
-	return slider_set(&(((hlsl_options*)arg)->red_ratio[2]), 0.005f, "%2.3f", str, newval);
-}
-
-static INT32 slider_green_from_r(running_machine &machine, void *arg, std::string *str, INT32 newval)
-{
-	((hlsl_options*)arg)->params_dirty = true;
-	return slider_set(&(((hlsl_options*)arg)->grn_ratio[0]), 0.005f, "%2.3f", str, newval);
-}
-
-static INT32 slider_green_from_g(running_machine &machine, void *arg, std::string *str, INT32 newval)
-{
-	((hlsl_options*)arg)->params_dirty = true;
-	return slider_set(&(((hlsl_options*)arg)->grn_ratio[1]), 0.005f, "%2.3f", str, newval);
-}
-
-static INT32 slider_green_from_b(running_machine &machine, void *arg, std::string *str, INT32 newval)
-{
-	((hlsl_options*)arg)->params_dirty = true;
-	return slider_set(&(((hlsl_options*)arg)->grn_ratio[2]), 0.005f, "%2.3f", str, newval);
-}
-
-static INT32 slider_blue_from_r(running_machine &machine, void *arg, std::string *str, INT32 newval)
-{
-	((hlsl_options*)arg)->params_dirty = true;
-	return slider_set(&(((hlsl_options*)arg)->blu_ratio[0]), 0.005f, "%2.3f", str, newval);
-}
-
-static INT32 slider_blue_from_g(running_machine &machine, void *arg, std::string *str, INT32 newval)
-{
-	((hlsl_options*)arg)->params_dirty = true;
-	return slider_set(&(((hlsl_options*)arg)->blu_ratio[1]), 0.005f, "%2.3f", str, newval);
-}
-
-static INT32 slider_blue_from_b(running_machine &machine, void *arg, std::string *str, INT32 newval)
-{
-	((hlsl_options*)arg)->params_dirty = true;
-	return slider_set(&(((hlsl_options*)arg)->blu_ratio[2]), 0.005f, "%2.3f", str, newval);
-}
-
-static INT32 slider_red_offset(running_machine &machine, void *arg, std::string *str, INT32 newval)
-{
-	((hlsl_options*)arg)->params_dirty = true;
-	return slider_set(&(((hlsl_options*)arg)->offset[0]), 0.01f, "%2.2f", str, newval);
-}
-
-static INT32 slider_green_offset(running_machine &machine, void *arg, std::string *str, INT32 newval)
-{
-	((hlsl_options*)arg)->params_dirty = true;
-	return slider_set(&(((hlsl_options*)arg)->offset[1]), 0.01f, "%2.2f", str, newval);
-}
-
-static INT32 slider_blue_offset(running_machine &machine, void *arg, std::string *str, INT32 newval)
-{
-	((hlsl_options*)arg)->params_dirty = true;
-	return slider_set(&(((hlsl_options*)arg)->offset[2]), 0.01f, "%2.2f", str, newval);
-}
-
-static INT32 slider_red_scale(running_machine &machine, void *arg, std::string *str, INT32 newval)
-{
-	((hlsl_options*)arg)->params_dirty = true;
-	return slider_set(&(((hlsl_options*)arg)->scale[0]), 0.01f, "%2.2f", str, newval);
-}
-
-static INT32 slider_green_scale(running_machine &machine, void *arg, std::string *str, INT32 newval)
-{
-	((hlsl_options*)arg)->params_dirty = true;
-	return slider_set(&(((hlsl_options*)arg)->scale[1]), 0.01f, "%2.2f", str, newval);
-}
-
-static INT32 slider_blue_scale(running_machine &machine, void *arg, std::string *str, INT32 newval)
-{
-	((hlsl_options*)arg)->params_dirty = true;
-	return slider_set(&(((hlsl_options*)arg)->scale[2]), 0.01f, "%2.2f", str, newval);
-}
-
-static INT32 slider_red_power(running_machine &machine, void *arg, std::string *str, INT32 newval)
-{
-	((hlsl_options*)arg)->params_dirty = true;
-	return slider_set(&(((hlsl_options*)arg)->power[0]), 0.05f, "%2.2f", str, newval);
-}
-
-static INT32 slider_green_power(running_machine &machine, void *arg, std::string *str, INT32 newval)
-{
-	((hlsl_options*)arg)->params_dirty = true;
-	return slider_set(&(((hlsl_options*)arg)->power[1]), 0.05f, "%2.2f", str, newval);
-}
-
-static INT32 slider_blue_power(running_machine &machine, void *arg, std::string *str, INT32 newval)
-{
-	((hlsl_options*)arg)->params_dirty = true;
-	return slider_set(&(((hlsl_options*)arg)->power[2]), 0.05f, "%2.2f", str, newval);
-}
-
-static INT32 slider_red_floor(running_machine &machine, void *arg, std::string *str, INT32 newval)
-{
-	((hlsl_options*)arg)->params_dirty = true;
-	return slider_set(&(((hlsl_options*)arg)->floor[0]), 0.01f, "%2.2f", str, newval);
-}
-
-static INT32 slider_green_floor(running_machine &machine, void *arg, std::string *str, INT32 newval)
-{
-	((hlsl_options*)arg)->params_dirty = true;
-	return slider_set(&(((hlsl_options*)arg)->floor[1]), 0.01f, "%2.2f", str, newval);
-}
-
-static INT32 slider_blue_floor(running_machine &machine, void *arg, std::string *str, INT32 newval)
-{
-	((hlsl_options*)arg)->params_dirty = true;
-	return slider_set(&(((hlsl_options*)arg)->floor[2]), 0.01f, "%2.2f", str, newval);
-}
-
-static INT32 slider_red_phosphor_life(running_machine &machine, void *arg, std::string *str, INT32 newval)
-{
-	((hlsl_options*)arg)->params_dirty = true;
-	return slider_set(&(((hlsl_options*)arg)->phosphor[0]), 0.01f, "%2.2f", str, newval);
-}
-
-static INT32 slider_green_phosphor_life(running_machine &machine, void *arg, std::string *str, INT32 newval)
-{
-	((hlsl_options*)arg)->params_dirty = true;
-	return slider_set(&(((hlsl_options*)arg)->phosphor[1]), 0.01f, "%2.2f", str, newval);
-}
-
-static INT32 slider_blue_phosphor_life(running_machine &machine, void *arg, std::string *str, INT32 newval)
-{
-	((hlsl_options*)arg)->params_dirty = true;
-	return slider_set(&(((hlsl_options*)arg)->phosphor[2]), 0.01f, "%2.2f", str, newval);
-}
-
-static INT32 slider_saturation(running_machine &machine, void *arg, std::string *str, INT32 newval)
-{
-	((hlsl_options*)arg)->params_dirty = true;
-	return slider_set(&(((hlsl_options*)arg)->saturation), 0.01f, "%2.2f", str, newval);
-}
-
-static INT32 slider_vector_attenuation(running_machine &machine, void *arg, std::string *str, INT32 newval)
-{
-	((hlsl_options*)arg)->params_dirty = true;
-	return slider_set(&(((hlsl_options*)arg)->vector_length_scale), 0.01f, "%1.2f", str, newval);
-}
-=======
 		case SLIDER_INT_ENUM:
 		{
 			INT32 *val_ptr = reinterpret_cast<INT32 *>(m_value);
@@ -2576,7 +2207,6 @@
 			}
 			return *val_ptr;
 		}
->>>>>>> 1914702e
 
 		case SLIDER_INT:
 		{
@@ -2688,100 +2318,6 @@
 	SLIDER_NTSC_SCAN_TIME
 };
 
-<<<<<<< HEAD
-shaders::slider_desc shaders::s_sliders[] =
-{
-	{ "Vector Length Attenuation",           0,    50,   100, 1, SLIDER_SCREEN_TYPE_VECTOR, slider_vector_attenuation, SLIDER_VECTOR_ATTENUATION },
-	{ "Vector Attenuation Length Limit",     1,   500,  1000, 1, SLIDER_SCREEN_TYPE_VECTOR, slider_vector_length_max, SLIDER_VECTOR_LENGTH_MAX },
-	{ "Shadow Mask Tile Mode",               0,     0,     1, 1, SLIDER_SCREEN_TYPE_ANY, slider_shadow_mask_tile_mode, SLIDER_SHADOW_MASK_TILE_MODE },
-	{ "Shadow Mask Darkness",                0,     0,   100, 1, SLIDER_SCREEN_TYPE_ANY, slider_shadow_mask_alpha, SLIDER_SHADOW_MASK_ALPHA },
-	{ "Shadow Mask X Count",                 1,     1,  1024, 1, SLIDER_SCREEN_TYPE_ANY, slider_shadow_mask_x_count, SLIDER_SHADOW_MASK_X_COUNT },
-	{ "Shadow Mask Y Count",                 1,     1,  1024, 1, SLIDER_SCREEN_TYPE_ANY, slider_shadow_mask_y_count, SLIDER_SHADOW_MASK_Y_COUNT },
-	{ "Shadow Mask Pixel Count X",           1,     1,    64, 1, SLIDER_SCREEN_TYPE_ANY, slider_shadow_mask_usize, SLIDER_SHADOW_MASK_U_SIZE },
-	{ "Shadow Mask Pixel Count Y",           1,     1,    64, 1, SLIDER_SCREEN_TYPE_ANY, slider_shadow_mask_vsize, SLIDER_SHADOW_MASK_V_SIZE },
-	{ "Shadow Mask Offset X",             -100,     0,   100, 1, SLIDER_SCREEN_TYPE_ANY, slider_shadow_mask_uoffset, SLIDER_SHADOW_MASK_U_OFFSET },
-	{ "Shadow Mask Offset Y",             -100,     0,   100, 1, SLIDER_SCREEN_TYPE_ANY, slider_shadow_mask_voffset, SLIDER_SHADOW_MASK_V_OFFSET },
-	{ "Screen Curvature",                    0,     0,   100, 1, SLIDER_SCREEN_TYPE_ANY, slider_curvature, SLIDER_CURVATURE },
-	{ "Screen Round Corner",                 0,     0,   100, 1, SLIDER_SCREEN_TYPE_ANY, slider_round_corner, SLIDER_ROUND_CORNER },
-	{ "Screen Smooth Border",                0,     0,   100, 1, SLIDER_SCREEN_TYPE_ANY, slider_smooth_border, SLIDER_SMOOTH_BORDER },
-	{ "Screen Reflection",                   0,     0,   100, 1, SLIDER_SCREEN_TYPE_ANY, slider_reflection, SLIDER_REFLECTION },
-	{ "Image Vignetting",                    0,     0,   100, 1, SLIDER_SCREEN_TYPE_ANY, slider_vignetting, SLIDER_VIGNETTING },
-	{ "Scanline Darkness",                   0,     0,   100, 1, SLIDER_SCREEN_TYPE_LCD_OR_RASTER, slider_scanline_alpha, SLIDER_SCANLINE_ALPHA },
-	{ "Scanline Screen Scale",               0,   100,   400, 1, SLIDER_SCREEN_TYPE_LCD_OR_RASTER, slider_scanline_scale, SLIDER_SCANLINE_SCALE },
-	{ "Scanline Height",                     0,   100,   400, 1, SLIDER_SCREEN_TYPE_LCD_OR_RASTER, slider_scanline_height, SLIDER_SCANLINE_HEIGHT },
-	{ "Scanline Brightness",                 0,   100,   400, 1, SLIDER_SCREEN_TYPE_LCD_OR_RASTER, slider_scanline_bright_scale, SLIDER_SCANLINE_BRIGHT_SCALE },
-	{ "Scanline Brightness Overdrive",       0,     0,   100, 1, SLIDER_SCREEN_TYPE_LCD_OR_RASTER, slider_scanline_bright_offset, SLIDER_SCANLINE_BRIGHT_OFFSET },
-	{ "Scanline Jitter",                     0,     0,   100, 1, SLIDER_SCREEN_TYPE_LCD_OR_RASTER, slider_scanline_jitter, SLIDER_SCANLINE_JITTER },
-	{ "Hum Bar Darkness",                    0,     0,   100, 1, SLIDER_SCREEN_TYPE_LCD_OR_RASTER, slider_hum_bar_alpha, SLIDER_HUM_BAR_ALPHA },
-	{ "Defocus X",                           0,     0,   100, 1, SLIDER_SCREEN_TYPE_ANY, slider_defocus_x, SLIDER_DEFOCUS_X },
-	{ "Defocus Y",                           0,     0,   100, 1, SLIDER_SCREEN_TYPE_ANY, slider_defocus_y, SLIDER_DEFOCUS_Y },
-	{ "Red Position Offset X",            -100,     0,   100, 1, SLIDER_SCREEN_TYPE_ANY, slider_red_converge_x, SLIDER_RED_CONVERGE_X },
-	{ "Red Position Offset Y",            -100,     0,   100, 1, SLIDER_SCREEN_TYPE_ANY, slider_red_converge_y, SLIDER_RED_CONVERGE_Y },
-	{ "Green Position Offset X",          -100,     0,   100, 1, SLIDER_SCREEN_TYPE_ANY, slider_green_converge_x, SLIDER_GREEN_CONVERGE_X },
-	{ "Green Position Offset Y",          -100,     0,   100, 1, SLIDER_SCREEN_TYPE_ANY, slider_green_converge_y, SLIDER_GREEN_CONVERGE_Y },
-	{ "Blue Position Offset X",           -100,     0,   100, 1, SLIDER_SCREEN_TYPE_ANY, slider_blue_converge_x, SLIDER_BLUE_CONVERGE_X },
-	{ "Blue Position Offset Y",           -100,     0,   100, 1, SLIDER_SCREEN_TYPE_ANY, slider_blue_converge_y, SLIDER_BLUE_CONVERGE_Y },
-	{ "Red Convergence X",                -100,     0,   100, 1, SLIDER_SCREEN_TYPE_ANY, slider_red_radial_converge_x, SLIDER_RED_RADIAL_CONVERGE_X },
-	{ "Red Convergence Y",                -100,     0,   100, 1, SLIDER_SCREEN_TYPE_ANY, slider_red_radial_converge_y, SLIDER_RED_RADIAL_CONVERGE_Y },
-	{ "Green Convergence X",              -100,     0,   100, 1, SLIDER_SCREEN_TYPE_ANY, slider_green_radial_converge_x, SLIDER_GREEN_RADIAL_CONVERGE_X },
-	{ "Green Convergence Y",              -100,     0,   100, 1, SLIDER_SCREEN_TYPE_ANY, slider_green_radial_converge_y, SLIDER_GREEN_RADIAL_CONVERGE_Y },
-	{ "Blue Convergence X",               -100,     0,   100, 1, SLIDER_SCREEN_TYPE_ANY, slider_blue_radial_converge_x, SLIDER_BLUE_RADIAL_CONVERGE_X },
-	{ "Blue Convergence Y",               -100,     0,   100, 1, SLIDER_SCREEN_TYPE_ANY, slider_blue_radial_converge_y, SLIDER_BLUE_RADIAL_CONVERGE_Y },
-	{ "Red Output from Red Input",        -400,     0,   400, 5, SLIDER_SCREEN_TYPE_ANY, slider_red_from_r, SLIDER_RED_FROM_R },
-	{ "Red Output from Green Input",      -400,     0,   400, 5, SLIDER_SCREEN_TYPE_ANY, slider_red_from_g, SLIDER_RED_FROM_G },
-	{ "Red Output from Blue Input",       -400,     0,   400, 5, SLIDER_SCREEN_TYPE_ANY, slider_red_from_b, SLIDER_RED_FROM_B },
-	{ "Green Output from Red Input",      -400,     0,   400, 5, SLIDER_SCREEN_TYPE_ANY, slider_green_from_r, SLIDER_GREEN_FROM_R },
-	{ "Green Output from Green Input",    -400,     0,   400, 5, SLIDER_SCREEN_TYPE_ANY, slider_green_from_g, SLIDER_GREEN_FROM_G },
-	{ "Green Output from Blue Input",     -400,     0,   400, 5, SLIDER_SCREEN_TYPE_ANY, slider_green_from_b, SLIDER_GREEN_FROM_B },
-	{ "Blue Output from Red Input",       -400,     0,   400, 5, SLIDER_SCREEN_TYPE_ANY, slider_blue_from_r, SLIDER_BLUE_FROM_R },
-	{ "Blue Output from Green Input",     -400,     0,   400, 5, SLIDER_SCREEN_TYPE_ANY, slider_blue_from_g, SLIDER_BLUE_FROM_G },
-	{ "Blue Output from Blue Input",      -400,     0,   400, 5, SLIDER_SCREEN_TYPE_ANY, slider_blue_from_b, SLIDER_BLUE_FROM_B },
-	{ "Saturation",                          0,   100,   400, 1, SLIDER_SCREEN_TYPE_ANY, slider_saturation, SLIDER_SATURATION },
-	{ "Red DC Offset",                    -100,     0,   100, 1, SLIDER_SCREEN_TYPE_ANY, slider_red_offset, SLIDER_RED_OFFSET },
-	{ "Green DC Offset",                  -100,     0,   100, 1, SLIDER_SCREEN_TYPE_ANY, slider_green_offset, SLIDER_GREEN_OFFSET },
-	{ "Blue DC Offset",                   -100,     0,   100, 1, SLIDER_SCREEN_TYPE_ANY, slider_blue_offset, SLIDER_BLUE_OFFSET },
-	{ "Red Scale",                        -200,   100,   200, 1, SLIDER_SCREEN_TYPE_ANY, slider_red_scale, SLIDER_RED_SCALE },
-	{ "Green Scale",                      -200,   100,   200, 1, SLIDER_SCREEN_TYPE_ANY, slider_green_scale, SLIDER_GREEN_SCALE },
-	{ "Blue Scale",                       -200,   100,   200, 1, SLIDER_SCREEN_TYPE_ANY, slider_blue_scale, SLIDER_BLUE_SCALE },
-	{ "Red Gamma",                         -80,     0,    80, 1, SLIDER_SCREEN_TYPE_ANY, slider_red_power, SLIDER_RED_POWER },
-	{ "Green Gamma",                       -80,     0,    80, 1, SLIDER_SCREEN_TYPE_ANY, slider_green_power, SLIDER_GREEN_POWER },
-	{ "Blue Gamma",                        -80,     0,    80, 1, SLIDER_SCREEN_TYPE_ANY, slider_blue_power, SLIDER_BLUE_POWER },
-	{ "Red Floor",                           0,     0,   100, 1, SLIDER_SCREEN_TYPE_ANY, slider_red_floor, SLIDER_RED_FLOOR },
-	{ "Green Floor",                         0,     0,   100, 1, SLIDER_SCREEN_TYPE_ANY, slider_green_floor, SLIDER_GREEN_FLOOR },
-	{ "Blue Floor",                          0,     0,   100, 1, SLIDER_SCREEN_TYPE_ANY, slider_blue_floor, SLIDER_BLUE_FLOOR },
-	{ "Red Phosphor Life",                   0,     0,   100, 1, SLIDER_SCREEN_TYPE_ANY, slider_red_phosphor_life, SLIDER_RED_PHOSPHOR },
-	{ "Green Phosphor Life",                 0,     0,   100, 1, SLIDER_SCREEN_TYPE_ANY, slider_green_phosphor_life, SLIDER_GREEN_PHOSPHOR },
-	{ "Blue Phosphor Life",                  0,     0,   100, 1, SLIDER_SCREEN_TYPE_ANY, slider_blue_phosphor_life, SLIDER_BLUE_PHOSPHOR },
-	{ "Bloom Blend Mode",                    0,     0,     1, 1, SLIDER_SCREEN_TYPE_ANY, slider_bloom_blend_mode, SLIDER_BLOOM_BLEND_MODE },
-	{ "Bloom Scale",                         0,     0,  2000, 5, SLIDER_SCREEN_TYPE_ANY, slider_bloom_scale, SLIDER_BLOOM_SCALE },
-	{ "Bloom Red Overdrive",                 0,     0,  2000, 5, SLIDER_SCREEN_TYPE_ANY, slider_bloom_red_overdrive, SLIDER_BLOOM_RED_OVERDRIVE },
-	{ "Bloom Green Overdrive",               0,     0,  2000, 5, SLIDER_SCREEN_TYPE_ANY, slider_bloom_green_overdrive, SLIDER_BLOOM_GREEN_OVERDRIVE },
-	{ "Bloom Blue Overdrive",                0,     0,  2000, 5, SLIDER_SCREEN_TYPE_ANY, slider_bloom_blue_overdrive, SLIDER_BLOOM_BLUE_OVERDRIVE },
-	{ "Bloom Level 0 Scale",                 0,   100,   100, 1, SLIDER_SCREEN_TYPE_ANY, slider_bloom_lvl0_scale, SLIDER_BLOOM_LVL0_SCALE },
-	{ "Bloom Level 1 Scale",                 0,     0,   100, 1, SLIDER_SCREEN_TYPE_ANY, slider_bloom_lvl1_scale, SLIDER_BLOOM_LVL1_SCALE },
-	{ "Bloom Level 2 Scale",                 0,     0,   100, 1, SLIDER_SCREEN_TYPE_ANY, slider_bloom_lvl2_scale, SLIDER_BLOOM_LVL2_SCALE },
-	{ "Bloom Level 3 Scale",                 0,     0,   100, 1, SLIDER_SCREEN_TYPE_ANY, slider_bloom_lvl3_scale, SLIDER_BLOOM_LVL3_SCALE },
-	{ "Bloom Level 4 Scale",                 0,     0,   100, 1, SLIDER_SCREEN_TYPE_ANY, slider_bloom_lvl4_scale, SLIDER_BLOOM_LVL4_SCALE },
-	{ "Bloom Level 5 Scale",                 0,     0,   100, 1, SLIDER_SCREEN_TYPE_ANY, slider_bloom_lvl5_scale, SLIDER_BLOOM_LVL5_SCALE },
-	{ "Bloom Level 6 Scale",                 0,     0,   100, 1, SLIDER_SCREEN_TYPE_ANY, slider_bloom_lvl6_scale, SLIDER_BLOOM_LVL6_SCALE },
-	{ "Bloom Level 7 Scale",                 0,     0,   100, 1, SLIDER_SCREEN_TYPE_ANY, slider_bloom_lvl7_scale, SLIDER_BLOOM_LVL7_SCALE },
-	{ "Bloom Level 8 Scale",                 0,     0,   100, 1, SLIDER_SCREEN_TYPE_ANY, slider_bloom_lvl8_scale, SLIDER_BLOOM_LVL8_SCALE },
-	{ "Bloom Level 9 Scale",                 0,     0,   100, 1, SLIDER_SCREEN_TYPE_ANY, slider_bloom_lvl9_scale, SLIDER_BLOOM_LVL9_SCALE },
-	{ "Bloom Level 10 Scale",                0,     0,   100, 1, SLIDER_SCREEN_TYPE_ANY, slider_bloom_lvl10_scale, SLIDER_BLOOM_LVL10_SCALE },
-	{ "NTSC processing",                     0,     0,     1, 1, SLIDER_SCREEN_TYPE_LCD_OR_RASTER, slider_ntsc_enable, SLIDER_NTSC_ENABLE },
-	{ "Signal Jitter",                       0,     0,   100, 1, SLIDER_SCREEN_TYPE_LCD_OR_RASTER, slider_ntsc_jitter, SLIDER_NTSC_JITTER },
-	{ "A Value",                          -100,    50,   100, 1, SLIDER_SCREEN_TYPE_LCD_OR_RASTER, slider_ntsc_a_value, SLIDER_NTSC_A_VALUE },
-	{ "B Value",                          -100,    50,   100, 1, SLIDER_SCREEN_TYPE_LCD_OR_RASTER, slider_ntsc_b_value, SLIDER_NTSC_B_VALUE },
-	{ "Incoming Pixel Clock Scaling",     -300,   100,   300, 1, SLIDER_SCREEN_TYPE_LCD_OR_RASTER, slider_ntsc_p_value, SLIDER_NTSC_P_VALUE },
-	{ "Outgoing Color Carrier Phase",     -300,     0,   300, 1, SLIDER_SCREEN_TYPE_LCD_OR_RASTER, slider_ntsc_o_value, SLIDER_NTSC_O_VALUE },
-	{ "Color Carrier Frequency",             0, 35795, 60000, 5, SLIDER_SCREEN_TYPE_LCD_OR_RASTER, slider_ntsc_cc_value, SLIDER_NTSC_CC_VALUE },
-	{ "Y Notch",                             0,   100,   600, 5, SLIDER_SCREEN_TYPE_LCD_OR_RASTER, slider_ntsc_n_value, SLIDER_NTSC_N_VALUE },
-	{ "Y Frequency",                         0,   600,   600, 5, SLIDER_SCREEN_TYPE_LCD_OR_RASTER, slider_ntsc_y_value, SLIDER_NTSC_Y_VALUE },
-	{ "I Frequency",                         0,   120,   600, 5, SLIDER_SCREEN_TYPE_LCD_OR_RASTER, slider_ntsc_i_value, SLIDER_NTSC_I_VALUE },
-	{ "Q Frequency",                         0,    60,   600, 5, SLIDER_SCREEN_TYPE_LCD_OR_RASTER, slider_ntsc_q_value, SLIDER_NTSC_Q_VALUE },
-	{ "Scanline Duration",                   0,  5260, 10000, 1, SLIDER_SCREEN_TYPE_LCD_OR_RASTER, slider_ntsc_scan_time, SLIDER_NTSC_SCAN_TIME },
-	{ NULL, 0, 0, 0, 0, 0, NULL, -1 },
-=======
 enum slider_screen_type
 {
 	SLIDER_SCREEN_TYPE_NONE = 0,
@@ -2810,10 +2346,10 @@
 	{ "Screen Reflection",                  0,     0,   100, 1, SLIDER_FLOAT,    SLIDER_SCREEN_TYPE_ANY,           SLIDER_REFLECTION,              0.01f,    "%1.2f", {} },
 	{ "Image Vignetting",                   0,     0,   100, 1, SLIDER_FLOAT,    SLIDER_SCREEN_TYPE_ANY,           SLIDER_VIGNETTING,              0.01f,    "%1.2f", {} },
 	{ "Scanline Darkness",                  0,     0,   100, 1, SLIDER_FLOAT,    SLIDER_SCREEN_TYPE_LCD_OR_RASTER, SLIDER_SCANLINE_ALPHA,          0.01f,    "%1.2f", {} },
-	{ "Scanline Screen Height",             1,    20,    80, 1, SLIDER_FLOAT,    SLIDER_SCREEN_TYPE_LCD_OR_RASTER, SLIDER_SCANLINE_SCALE,          0.05f,    "%1.2f", {} },
-	{ "Scanline Indiv. Height",             1,    20,    80, 1, SLIDER_FLOAT,    SLIDER_SCREEN_TYPE_LCD_OR_RASTER, SLIDER_SCANLINE_HEIGHT,         0.05f,    "%1.2f", {} },
-	{ "Scanline Brightness",                0,    20,    40, 1, SLIDER_FLOAT,    SLIDER_SCREEN_TYPE_LCD_OR_RASTER, SLIDER_SCANLINE_BRIGHT_SCALE,   0.05f,    "%1.2f", {} },
-	{ "Scanline Brightness Overdrive",      0,     0,    20, 1, SLIDER_FLOAT,    SLIDER_SCREEN_TYPE_LCD_OR_RASTER, SLIDER_SCANLINE_BRIGHT_OFFSET,  0.05f,    "%1.2f", {} },
+	{ "Scanline Screen Scale",              0,   100,   400, 1, SLIDER_FLOAT,    SLIDER_SCREEN_TYPE_LCD_OR_RASTER, SLIDER_SCANLINE_SCALE,          0.01f,    "%1.2f", {} },
+	{ "Scanline Height",                    0,   100,   400, 1, SLIDER_FLOAT,    SLIDER_SCREEN_TYPE_LCD_OR_RASTER, SLIDER_SCANLINE_HEIGHT,         0.01f,    "%1.2f", {} },
+	{ "Scanline Brightness",                0,   100,   400, 1, SLIDER_FLOAT,    SLIDER_SCREEN_TYPE_LCD_OR_RASTER, SLIDER_SCANLINE_BRIGHT_SCALE,   0.01f,    "%1.2f", {} },
+	{ "Scanline Brightness Overdrive",      0,     0,   100, 1, SLIDER_FLOAT,    SLIDER_SCREEN_TYPE_LCD_OR_RASTER, SLIDER_SCANLINE_BRIGHT_OFFSET,  0.01f,    "%1.2f", {} },
 	{ "Scanline Jitter",                    0,     0,   100, 1, SLIDER_FLOAT,    SLIDER_SCREEN_TYPE_LCD_OR_RASTER, SLIDER_SCANLINE_JITTER,         0.01f,    "%1.2f", {} },
 	{ "Hum Bar Darkness",                   0,     0,   100, 1, SLIDER_FLOAT,    SLIDER_SCREEN_TYPE_LCD_OR_RASTER, SLIDER_HUM_BAR_ALPHA,           0.01f,    "%2.2f", {} },
 	{ "Defocus",                            0,     0,   100, 1, SLIDER_VEC2,     SLIDER_SCREEN_TYPE_ANY,           SLIDER_DEFOCUS,                 0.1f,     "%2.1f", {} },
@@ -2857,7 +2393,6 @@
 	{ "Q Frequency",                        0,    60,   600, 5, SLIDER_FLOAT,    SLIDER_SCREEN_TYPE_LCD_OR_RASTER, SLIDER_NTSC_Q_VALUE,            0.01f,    "%1.4f", {} },
 	{ "Scanline Duration",                  0,  5260, 10000, 1, SLIDER_FLOAT,    SLIDER_SCREEN_TYPE_LCD_OR_RASTER, SLIDER_NTSC_SCAN_TIME,          0.01f,    "%1.2f", {} },
 	{ nullptr, 0, 0, 0, 0, 0, 0, -1, 0, nullptr, {} }
->>>>>>> 1914702e
 };
 
 
@@ -3081,21 +2616,7 @@
 		}
 		case CU_SOURCE_RECT:
 		{
-<<<<<<< HEAD
-			if (shadersys->curr_texture != NULL)
-=======
-			bool prepare_vector =
-				d3d->window().machine().first_screen()->screen_type() == SCREEN_TYPE_VECTOR;
-
-			if (prepare_vector)
-			{
-				float delta[2] = { 1.0f, 1.0f };
-				m_shader->set_vector("SourceRect", 2, delta);
-				break;
-			}
-
 			if (shadersys->curr_texture != nullptr)
->>>>>>> 1914702e
 			{
 				vec2f delta = shadersys->curr_texture->get_uvstop() - shadersys->curr_texture->get_uvstart();
 				m_shader->set_vector("SourceRect", 2, &delta.c.x);
@@ -3170,7 +2691,7 @@
 			break;
 		}
 		case CU_VECTOR_SCREEN:
-		{	
+		{
 			bool vector_screen =
 				d3d->window().machine().first_screen()->screen_type() == SCREEN_TYPE_VECTOR;
 			m_shader->set_bool("VectorScreen", vector_screen);
