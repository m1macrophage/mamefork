// license:BSD-3-Clause
// copyright-holders:Aaron Giles, Vas Crabb
/***************************************************************************

    render.h

    Core rendering routines for MAME.

****************************************************************************

    Theory of operation
    -------------------

    A render "target" is described by 5 parameters:

        - width = width, in pixels
        - height = height, in pixels
        - bpp = depth, in bits per pixel
        - orientation = orientation of the target
        - pixel_aspect = aspect ratio of the pixels

    Width, height, and bpp are self-explanatory. The remaining parameters
    need some additional explanation.

    Regarding orientation, there are three orientations that need to be
    dealt with: target orientation, UI orientation, and game orientation.
    In the current model, the UI orientation tracks the target orientation
    so that the UI is (in theory) facing the correct direction. The game
    orientation is specified by the game driver and indicates how the
    game and artwork are rotated.

    Regarding pixel_aspect, this is the aspect ratio of the individual
    pixels, not the aspect ratio of the screen. You can determine this by
    dividing the aspect ratio of the screen by the aspect ratio of the
    resolution. For example, a 4:3 screen displaying 640x480 gives a
    pixel aspect ratio of (4/3)/(640/480) = 1.0, meaning the pixels are
    square. That same screen displaying 1280x1024 would have a pixel
    aspect ratio of (4/3)/(1280/1024) = 1.06666, meaning the pixels are
    slightly wider than they are tall.

    Artwork is always assumed to be a 1.0 pixel aspect ratio. The game
    screens themselves can be variable aspect ratios.

***************************************************************************/

#ifndef MAME_EMU_RENDER_H
#define MAME_EMU_RENDER_H

#include "screen.h"

#include <math.h>
#include <array>
#include <map>
#include <memory>
#include <mutex>
#include <string>
#include <unordered_map>
#include <vector>


namespace emu { namespace render { namespace detail { class layout_environment; } } }


//**************************************************************************
//  CONSTANTS
//**************************************************************************

// blending modes
enum
{
	BLENDMODE_NONE = 0,                                 // no blending
	BLENDMODE_ALPHA,                                    // standard alpha blend
	BLENDMODE_RGB_MULTIPLY,                             // apply source alpha to source pix, then multiply RGB values
	BLENDMODE_ADD,                                      // apply source alpha to source pix, then add to destination

	BLENDMODE_COUNT
};


// render creation flags
constexpr u8 RENDER_CREATE_NO_ART       = 0x01;         // ignore any views that have art in them
constexpr u8 RENDER_CREATE_SINGLE_FILE  = 0x02;         // only load views from the file specified
constexpr u8 RENDER_CREATE_HIDDEN       = 0x04;         // don't make this target visible

// render scaling modes
enum
{
	SCALE_FRACTIONAL = 0,                               // compute fractional scaling factors for both axes
	SCALE_FRACTIONAL_X,                                 // compute fractional scaling factor for x-axis, and integer factor for y-axis
	SCALE_FRACTIONAL_Y,                                 // compute fractional scaling factor for y-axis, and integer factor for x-axis
	SCALE_FRACTIONAL_AUTO,                              // automatically compute fractional scaling for x/y-axes based on source native orientation
	SCALE_INTEGER                                       // compute integer scaling factors for both axes, based on target dimensions
};

// flags for primitives
constexpr int PRIMFLAG_TEXORIENT_SHIFT = 0;
constexpr u32 PRIMFLAG_TEXORIENT_MASK = 15 << PRIMFLAG_TEXORIENT_SHIFT;

constexpr int PRIMFLAG_TEXFORMAT_SHIFT = 4;
constexpr u32 PRIMFLAG_TEXFORMAT_MASK = 15 << PRIMFLAG_TEXFORMAT_SHIFT;

constexpr int PRIMFLAG_BLENDMODE_SHIFT = 8;
constexpr u32 PRIMFLAG_BLENDMODE_MASK = 15 << PRIMFLAG_BLENDMODE_SHIFT;

constexpr int PRIMFLAG_ANTIALIAS_SHIFT = 12;
constexpr u32 PRIMFLAG_ANTIALIAS_MASK = 1 << PRIMFLAG_ANTIALIAS_SHIFT;
constexpr int PRIMFLAG_SCREENTEX_SHIFT = 13;
constexpr u32 PRIMFLAG_SCREENTEX_MASK = 1 << PRIMFLAG_SCREENTEX_SHIFT;

constexpr int PRIMFLAG_TEXWRAP_SHIFT = 14;
constexpr u32 PRIMFLAG_TEXWRAP_MASK = 1 << PRIMFLAG_TEXWRAP_SHIFT;

constexpr int PRIMFLAG_TEXSHADE_SHIFT = 15;
constexpr u32 PRIMFLAG_TEXSHADE_MASK = 3 << PRIMFLAG_TEXSHADE_SHIFT;

constexpr int PRIMFLAG_VECTOR_SHIFT = 17;
constexpr u32 PRIMFLAG_VECTOR_MASK = 1 << PRIMFLAG_VECTOR_SHIFT;

constexpr int PRIMFLAG_VECTORBUF_SHIFT = 18;
constexpr u32 PRIMFLAG_VECTORBUF_MASK = 1 << PRIMFLAG_VECTORBUF_SHIFT;

constexpr int PRIMFLAG_TYPE_SHIFT = 19;
constexpr u32 PRIMFLAG_TYPE_MASK = 3 << PRIMFLAG_TYPE_SHIFT;
constexpr u32 PRIMFLAG_TYPE_LINE = 0 << PRIMFLAG_TYPE_SHIFT;
constexpr u32 PRIMFLAG_TYPE_QUAD = 1 << PRIMFLAG_TYPE_SHIFT;

constexpr int PRIMFLAG_PACKABLE_SHIFT = 21;
constexpr u32 PRIMFLAG_PACKABLE = 1 << PRIMFLAG_PACKABLE_SHIFT;

//**************************************************************************
//  MACROS
//**************************************************************************

constexpr u32 PRIMFLAG_TEXORIENT(u32 x)     { return x << PRIMFLAG_TEXORIENT_SHIFT; }
constexpr u32 PRIMFLAG_GET_TEXORIENT(u32 x) { return (x & PRIMFLAG_TEXORIENT_MASK) >> PRIMFLAG_TEXORIENT_SHIFT; }

constexpr u32 PRIMFLAG_TEXFORMAT(u32 x)     { return x << PRIMFLAG_TEXFORMAT_SHIFT; }
constexpr u32 PRIMFLAG_GET_TEXFORMAT(u32 x) { return (x & PRIMFLAG_TEXFORMAT_MASK) >> PRIMFLAG_TEXFORMAT_SHIFT; }

constexpr u32 PRIMFLAG_BLENDMODE(u32 x)     { return x << PRIMFLAG_BLENDMODE_SHIFT; }
constexpr u32 PRIMFLAG_GET_BLENDMODE(u32 x) { return (x & PRIMFLAG_BLENDMODE_MASK) >> PRIMFLAG_BLENDMODE_SHIFT; }

constexpr u32 PRIMFLAG_ANTIALIAS(u32 x)     { return x << PRIMFLAG_ANTIALIAS_SHIFT; }
constexpr u32 PRIMFLAG_GET_ANTIALIAS(u32 x) { return (x & PRIMFLAG_ANTIALIAS_MASK) >> PRIMFLAG_ANTIALIAS_SHIFT; }

constexpr u32 PRIMFLAG_SCREENTEX(u32 x)     { return x << PRIMFLAG_SCREENTEX_SHIFT; }
constexpr u32 PRIMFLAG_GET_SCREENTEX(u32 x) { return (x & PRIMFLAG_SCREENTEX_MASK) >> PRIMFLAG_SCREENTEX_SHIFT; }

constexpr u32 PRIMFLAG_TEXWRAP(u32 x)       { return x << PRIMFLAG_TEXWRAP_SHIFT; }
constexpr u32 PRIMFLAG_GET_TEXWRAP(u32 x)   { return (x & PRIMFLAG_TEXWRAP_MASK) >> PRIMFLAG_TEXWRAP_SHIFT; }

constexpr u32 PRIMFLAG_TEXSHADE(u32 x)      { return x << PRIMFLAG_TEXSHADE_SHIFT; }
constexpr u32 PRIMFLAG_GET_TEXSHADE(u32 x)  { return (x & PRIMFLAG_TEXSHADE_MASK) >> PRIMFLAG_TEXSHADE_SHIFT; }

constexpr u32 PRIMFLAG_VECTOR(u32 x)        { return x << PRIMFLAG_VECTOR_SHIFT; }
constexpr u32 PRIMFLAG_GET_VECTOR(u32 x)    { return (x & PRIMFLAG_VECTOR_MASK) >> PRIMFLAG_VECTOR_SHIFT; }

constexpr u32 PRIMFLAG_VECTORBUF(u32 x)     { return x << PRIMFLAG_VECTORBUF_SHIFT; }
constexpr u32 PRIMFLAG_GET_VECTORBUF(u32 x) { return (x & PRIMFLAG_VECTORBUF_MASK) >> PRIMFLAG_VECTORBUF_SHIFT; }


//**************************************************************************
//  TYPE DEFINITIONS
//**************************************************************************

// texture scaling callback
typedef void (*texture_scaler_func)(bitmap_argb32 &dest, bitmap_argb32 &source, const rectangle &sbounds, void *param);

// render_bounds - floating point bounding rectangle
struct render_bounds
{
	float               x0;                 // leftmost X coordinate
	float               y0;                 // topmost Y coordinate
	float               x1;                 // rightmost X coordinate
	float               y1;                 // bottommost Y coordinate

	constexpr float width() const { return x1 - x0; }
	constexpr float height() const { return y1 - y0; }
};


// render_color - floating point set of ARGB values
struct render_color
{
	float               a;                  // alpha component (0.0 = transparent, 1.0 = opaque)
	float               r;                  // red component (0.0 = none, 1.0 = max)
	float               g;                  // green component (0.0 = none, 1.0 = max)
	float               b;                  // blue component (0.0 = none, 1.0 = max)
};


// render_texuv - floating point set of UV texture coordinates
struct render_texuv
{
	float               u;                  // U coordinate (0.0-1.0)
	float               v;                  // V coordinate (0.0-1.0)
};


// render_quad_texuv - floating point set of UV texture coordinates
struct render_quad_texuv
{
	render_texuv        tl;                 // top-left UV coordinate
	render_texuv        tr;                 // top-right UV coordinate
	render_texuv        bl;                 // bottom-left UV coordinate
	render_texuv        br;                 // bottom-right UV coordinate
};


// render_texinfo - texture information
struct render_texinfo
{
	void *              base;               // base of the data
	u32                 rowpixels;          // pixels per row
	u32                 width;              // width of the image
	u32                 height;             // height of the image
	u32                 seqid;              // sequence ID
<<<<<<< HEAD
	u64                 unique_id;			// unique identifier to pass to osd
	u64					old_id;				// previously allocated id, if applicable
=======
	u64                 unique_id;          // unique identifier to pass to osd
	u64                 old_id;             // previously allocated id, if applicable
>>>>>>> 4dc302ed
	const rgb_t *       palette;            // palette for PALETTE16 textures, bcg lookup table for RGB32/YUY16
};


// ======================> render_screen_list

// a render_screen_list is a list of screen_devices
class render_screen_list
{
	// screen list item
	class item
	{
		friend class simple_list<item>;
		friend class render_screen_list;

	public:
		// construction/destruction
		item(screen_device &screen) : m_screen(screen) { }

		// state
		item *              m_next = nullptr;   // next screen in list
		screen_device &     m_screen;           // reference to screen device
	};

public:
	// getters
	int count() const { return m_list.count(); }

	// operations
	void add(screen_device &screen) { m_list.append(*global_alloc(item(screen))); }
	void reset() { m_list.reset(); }

	// query
	int contains(screen_device &screen) const
	{
		int count = 0;
		for (item *curitem = m_list.first(); curitem; curitem = curitem->m_next)
			if (&curitem->m_screen == &screen) count++;
		return count;
	}

private:
	// internal state
	simple_list<item> m_list;
};


// ======================> render_layer_config

// render_layer_config - describes the state of layers
class render_layer_config
{
private:
	static constexpr u8 ENABLE_BACKDROP          = 0x01; // enable backdrop layers
	static constexpr u8 ENABLE_OVERLAY           = 0x02; // enable overlay layers
	static constexpr u8 ENABLE_BEZEL             = 0x04; // enable bezel layers
	static constexpr u8 ENABLE_CPANEL            = 0x08; // enable cpanel layers
	static constexpr u8 ENABLE_MARQUEE           = 0x10; // enable marquee layers
	static constexpr u8 ZOOM_TO_SCREEN           = 0x20; // zoom to screen area by default
	static constexpr u8 ENABLE_SCREEN_OVERLAY    = 0x40; // enable screen overlays
	static constexpr u8 DEFAULT = ENABLE_BACKDROP | ENABLE_OVERLAY | ENABLE_BEZEL | ENABLE_CPANEL | ENABLE_MARQUEE | ENABLE_SCREEN_OVERLAY;

	u8               m_state = DEFAULT;

	render_layer_config &set_flag(u8 flag, bool enable)
	{
		if (enable) m_state |= flag;
		else m_state &= ~flag;
		return *this;
	}

public:
	constexpr render_layer_config() { }

	bool operator==(const render_layer_config &rhs) const { return m_state == rhs.m_state; }
	bool operator!=(const render_layer_config &rhs) const { return m_state != rhs.m_state; }

	constexpr bool backdrops_enabled() const        { return (m_state & ENABLE_BACKDROP) != 0; }
	constexpr bool overlays_enabled() const         { return (m_state & ENABLE_OVERLAY) != 0; }
	constexpr bool bezels_enabled() const           { return (m_state & ENABLE_BEZEL) != 0; }
	constexpr bool cpanels_enabled() const          { return (m_state & ENABLE_CPANEL) != 0; }
	constexpr bool marquees_enabled() const         { return (m_state & ENABLE_MARQUEE) != 0; }
	constexpr bool screen_overlay_enabled() const   { return (m_state & ENABLE_SCREEN_OVERLAY) != 0; }
	constexpr bool zoom_to_screen() const           { return (m_state & ZOOM_TO_SCREEN) != 0; }

	render_layer_config &set_backdrops_enabled(bool enable)         { return set_flag(ENABLE_BACKDROP, enable); }
	render_layer_config &set_overlays_enabled(bool enable)          { return set_flag(ENABLE_OVERLAY, enable); }
	render_layer_config &set_bezels_enabled(bool enable)            { return set_flag(ENABLE_BEZEL, enable); }
	render_layer_config &set_cpanels_enabled(bool enable)           { return set_flag(ENABLE_CPANEL, enable); }
	render_layer_config &set_marquees_enabled(bool enable)          { return set_flag(ENABLE_MARQUEE, enable); }
	render_layer_config &set_screen_overlay_enabled(bool enable)    { return set_flag(ENABLE_SCREEN_OVERLAY, enable); }
	render_layer_config &set_zoom_to_screen(bool zoom)              { return set_flag(ZOOM_TO_SCREEN, zoom); }
};


// ======================> render_primitive

// render_primitive - a single low-level primitive for the rendering engine
class render_primitive
{
	friend class simple_list<render_primitive>;

public:
	render_primitive() { }

	// render primitive types
	enum primitive_type
	{
		INVALID = 0,                        // invalid type
		LINE,                               // a single line
		QUAD                                // a rectilinear quad
	};

	// getters
	render_primitive *next() const { return m_next; }
	bool packable(const s32 pack_size) const { return (flags & PRIMFLAG_PACKABLE) && texture.base != nullptr && texture.width <= pack_size && texture.height <= pack_size; }
	float get_quad_width() const { return fabsf(bounds.x1 - bounds.x0); }
	float get_quad_height() const { return fabsf(bounds.y1 - bounds.y0); }
	float get_full_quad_width() const { return fabsf(full_bounds.x1 - full_bounds.x0); }
	float get_full_quad_height() const { return fabsf(full_bounds.y1 - full_bounds.y0); }

	// reset to prepare for re-use
	void reset();

	// public state
	primitive_type      type = INVALID;     // type of primitive
	render_bounds       bounds;             // bounds or positions
	render_bounds       full_bounds;        // bounds or positions (unclipped)
	render_color        color;              // RGBA values
	u32                 flags = 0U;         // flags
	float               width = 0.0F;       // width (for line primitives)
	render_texinfo      texture;            // texture info (for quad primitives)
	render_quad_texuv   texcoords;          // texture coordinates (for quad primitives)
	render_container *  container = nullptr;// the render container we belong to

private:
	// internal state
	render_primitive *  m_next = nullptr;   // pointer to next element
};


// ======================> render_primitive_list

// render_primitive_list - an object containing a list head plus a lock
class render_primitive_list
{
	friend class render_target;

	// construction/destruction
	render_primitive_list();
	~render_primitive_list();

public:
	// getters
	render_primitive *first() const { return m_primlist.first(); }

	// range iterators
	using auto_iterator = simple_list<render_primitive>::auto_iterator;
	auto_iterator begin() const { return m_primlist.begin(); }
	auto_iterator end() const { return m_primlist.end(); }

	// lock management
	void acquire_lock() { m_lock.lock(); }
	void release_lock() { m_lock.unlock(); }

	// reference management
	void add_reference(void *refptr);
	bool has_reference(void *refptr) const;

private:
	// helpers for our friends to manipulate the list
	render_primitive *alloc(render_primitive::primitive_type type);
	void release_all();
	void append(render_primitive &prim) { append_or_return(prim, false); }
	void append_or_return(render_primitive &prim, bool clipped);

	// a reference is an abstract reference to an internal object of some sort
	class reference
	{
	public:
		reference *next() const { return m_next; }
		reference *         m_next;             // link to the next reference
		void *              m_refptr;           // reference pointer
	};

	// internal state
	simple_list<render_primitive> m_primlist;               // list of primitives
	simple_list<reference> m_reflist;                       // list of references

	fixed_allocator<render_primitive> m_primitive_allocator;// allocator for primitives
	fixed_allocator<reference> m_reference_allocator;       // allocator for references

	std::recursive_mutex     m_lock;                             // lock to protect list accesses
};


// ======================> render_texture

// a render_texture is used to track transformations when building an object list
class render_texture
{
	friend resource_pool_object<render_texture>::~resource_pool_object();
	friend class simple_list<render_texture>;
	friend class fixed_allocator<render_texture>;
	friend class render_manager;
	friend class render_target;

	// construction/destruction
	render_texture();
	~render_texture();

	// reset before re-use
	void reset(render_manager &manager, texture_scaler_func scaler = nullptr, void *param = nullptr);

	// release resources when freed
	void release();

public:
	// getters
	int format() const { return m_format; }
	render_manager *manager() const { return m_manager; }

	// configure the texture bitmap
	void set_bitmap(bitmap_t &bitmap, const rectangle &sbounds, texture_format format);

	// set a unique identifier
	void set_id(u64 id) { m_old_id = m_id; m_id = id; }

	// generic high-quality bitmap scaler
	static void hq_scale(bitmap_argb32 &dest, bitmap_argb32 &source, const rectangle &sbounds, void *param);

private:
	// internal helpers
	void get_scaled(u32 dwidth, u32 dheight, render_texinfo &texinfo, render_primitive_list &primlist, u32 flags = 0);
	const rgb_t *get_adjusted_palette(render_container &container);

	static const int MAX_TEXTURE_SCALES = 16;

	// a scaled_texture contains a single scaled entry for a texture
	struct scaled_texture
	{
		bitmap_argb32 *     bitmap;                 // final bitmap
		u32                 seqid;                  // sequence number
	};

	// internal state
	render_manager *    m_manager;                  // reference to our manager
	render_texture *    m_next;                     // next texture (for free list)
	bitmap_t *          m_bitmap;                   // pointer to the original bitmap
	rectangle           m_sbounds;                  // source bounds within the bitmap
	texture_format      m_format;                   // format of the texture data
<<<<<<< HEAD
	u64                 m_id;                  		// unique id to pass to osd
	u64					m_old_id;					// previous id, if applicable
=======
	u64                 m_id;                       // unique id to pass to osd
	u64                 m_old_id;                   // previous id, if applicable
>>>>>>> 4dc302ed

	// scaling state (ARGB32 only)
	texture_scaler_func m_scaler;                   // scaling callback
	void *              m_param;                    // scaling callback parameter
	u32                 m_curseq;                   // current sequence number
	scaled_texture      m_scaled[MAX_TEXTURE_SCALES];// array of scaled variants of this texture
};


// ======================> render_container

// a render_container holds a list of items and an orientation for the entire collection
class render_container
{
	friend resource_pool_object<render_container>::~resource_pool_object();
	friend class simple_list<render_container>;
	friend class render_manager;
	friend class render_target;

	// construction/destruction
	render_container(render_manager &manager, screen_device *screen = nullptr);
	~render_container();

public:
	// user settings describes the collected user-controllable settings
	struct user_settings
	{
		// construction/destruction
		user_settings();

		// public state
		int                 m_orientation;      // orientation
		float               m_brightness;       // brightness
		float               m_contrast;         // contrast
		float               m_gamma;            // gamma
		float               m_xscale;           // horizontal scale factor
		float               m_yscale;           // vertical scale factor
		float               m_xoffset;          // horizontal offset
		float               m_yoffset;          // vertical offset
	};

	// getters
	render_container *next() const { return m_next; }
	screen_device *screen() const { return m_screen; }
	render_manager &manager() const { return m_manager; }
	render_texture *overlay() const { return m_overlaytexture; }
	int orientation() const { return m_user.m_orientation; }
	float xscale() const { return m_user.m_xscale; }
	float yscale() const { return m_user.m_yscale; }
	float xoffset() const { return m_user.m_xoffset; }
	float yoffset() const { return m_user.m_yoffset; }
	bool is_empty() const { return (m_itemlist.count() == 0); }
	void get_user_settings(user_settings &settings) const { settings = m_user; }

	// setters
	void set_overlay(bitmap_argb32 *bitmap);
	void set_user_settings(const user_settings &settings);

	// empty the item list
	void empty() { m_item_allocator.reclaim_all(m_itemlist); }

	// add items to the list
	void add_line(float x0, float y0, float x1, float y1, float width, rgb_t argb, u32 flags);
	void add_quad(float x0, float y0, float x1, float y1, rgb_t argb, render_texture *texture, u32 flags);
	void add_char(float x0, float y0, float height, float aspect, rgb_t argb, render_font &font, u16 ch);
	void add_point(float x0, float y0, float diameter, rgb_t argb, u32 flags) { add_line(x0, y0, x0, y0, diameter, argb, flags); }
	void add_rect(float x0, float y0, float x1, float y1, rgb_t argb, u32 flags) { add_quad(x0, y0, x1, y1, argb, nullptr, flags); }

	// brightness/contrast/gamma helpers
	bool has_brightness_contrast_gamma_changes() const { return (m_user.m_brightness != 1.0f || m_user.m_contrast != 1.0f || m_user.m_gamma != 1.0f); }
	u8 apply_brightness_contrast_gamma(u8 value);
	float apply_brightness_contrast_gamma_fp(float value);
	const rgb_t *bcg_lookup_table(int texformat, palette_t *palette = nullptr);

private:
	// an item describes a high level primitive that is added to a container
	class item
	{
		friend class render_container;
		friend class simple_list<item>;

	public:
		item() : m_next(nullptr), m_type(0), m_flags(0), m_internal(0), m_width(0), m_texture(nullptr) { }

		// getters
		item *next() const { return m_next; }
		u8 type() const { return m_type; }
		const render_bounds &bounds() const { return m_bounds; }
		const render_color &color() const { return m_color; }
		u32 flags() const { return m_flags; }
		u32 internal() const { return m_internal; }
		float width() const { return m_width; }
		render_texture *texture() const { return m_texture; }

	private:
		// internal state
		item *              m_next;             // pointer to the next element in the list
		u8                  m_type;             // type of element
		render_bounds       m_bounds;           // bounds of the element
		render_color        m_color;            // RGBA factors
		u32                 m_flags;            // option flags
		u32                 m_internal;         // internal flags
		float               m_width;            // width of the line (lines only)
		render_texture *    m_texture;          // pointer to the source texture (quads only)
	};

	// generic screen overlay scaler
	static void overlay_scale(bitmap_argb32 &dest, bitmap_argb32 &source, const rectangle &sbounds, void *param);

	// internal helpers
	const simple_list<item> &items() const { return m_itemlist; }
	item &add_generic(u8 type, float x0, float y0, float x1, float y1, rgb_t argb);
	void recompute_lookups();
	void update_palette();

	// internal state
	render_container *      m_next;                 // the next container in the list
	render_manager &        m_manager;              // reference back to the owning manager
	simple_list<item>       m_itemlist;             // head of the item list
	fixed_allocator<item>   m_item_allocator;       // free container items
	screen_device *         m_screen;               // the screen device
	user_settings           m_user;                 // user settings
	bitmap_argb32 *         m_overlaybitmap;        // overlay bitmap
	render_texture *        m_overlaytexture;       // overlay texture
	std::unique_ptr<palette_client> m_palclient;    // client to the screen palette
	std::vector<rgb_t>      m_bcglookup;            // copy of screen palette with bcg adjustment
	rgb_t                   m_bcglookup256[0x400];  // lookup table for brightness/contrast/gamma
};



//**************************************************************************
//  CONSTANTS
//**************************************************************************

enum item_layer
{
	ITEM_LAYER_FIRST = 0,
	ITEM_LAYER_BACKDROP = ITEM_LAYER_FIRST,
	ITEM_LAYER_SCREEN,
	ITEM_LAYER_OVERLAY,
	ITEM_LAYER_BEZEL,
	ITEM_LAYER_CPANEL,
	ITEM_LAYER_MARQUEE,
	ITEM_LAYER_MAX
};
DECLARE_ENUM_INCDEC_OPERATORS(item_layer)



//**************************************************************************
//  TYPE DEFINITIONS
//**************************************************************************


/// \brief A description of a piece of visible artwork
///
/// Most view_items (except for those in the screen layer) have exactly
/// one layout_element which describes the contents of the item.
/// Elements are separate from items because they can be re-used
/// multiple times within a layout.  Even though an element can contain
/// a number of components, they are treated as if they were a single
/// bitmap.
class layout_element
{
public:
	using environment = emu::render::detail::layout_environment;

	// construction/destruction
	layout_element(environment &env, util::xml::data_node const &elemnode, const char *dirname);
	virtual ~layout_element();

	// getters
	running_machine &machine() const { return m_machine; }
	int default_state() const { return m_defstate; }
	int maxstate() const { return m_maxstate; }
	render_texture *state_texture(int state);

private:
	/// \brief An image, rectangle, or disk in an element
	///
	/// Each layout_element contains one or more components. Each
	/// component can describe either an image or a rectangle/disk
	/// primitive. Each component also has a "state" associated with it,
	/// which controls whether or not the component is visible (if the
	/// owning item has the same state, it is visible).
	class component
	{
	public:
		typedef std::unique_ptr<component> ptr;

		// construction/destruction
		component(environment &env, util::xml::data_node const &compnode, const char *dirname);
		virtual ~component() = default;

		// setup
		void normalize_bounds(float xoffs, float yoffs, float xscale, float yscale);

		// getters
		int state() const { return m_state; }
		virtual int maxstate() const { return m_state; }
		const render_bounds &bounds() const { return m_bounds; }
		const render_color &color() const { return m_color; }

		// operations
		virtual void draw(running_machine &machine, bitmap_argb32 &dest, const rectangle &bounds, int state) = 0;

	protected:
		// helpers
		void draw_text(render_font &font, bitmap_argb32 &dest, const rectangle &bounds, const char *str, int align);
		void draw_segment_horizontal_caps(bitmap_argb32 &dest, int minx, int maxx, int midy, int width, int caps, rgb_t color);
		void draw_segment_horizontal(bitmap_argb32 &dest, int minx, int maxx, int midy, int width, rgb_t color);
		void draw_segment_vertical_caps(bitmap_argb32 &dest, int miny, int maxy, int midx, int width, int caps, rgb_t color);
		void draw_segment_vertical(bitmap_argb32 &dest, int miny, int maxy, int midx, int width, rgb_t color);
		void draw_segment_diagonal_1(bitmap_argb32 &dest, int minx, int maxx, int miny, int maxy, int width, rgb_t color);
		void draw_segment_diagonal_2(bitmap_argb32 &dest, int minx, int maxx, int miny, int maxy, int width, rgb_t color);
		void draw_segment_decimal(bitmap_argb32 &dest, int midx, int midy, int width, rgb_t color);
		void draw_segment_comma(bitmap_argb32 &dest, int minx, int maxx, int miny, int maxy, int width, rgb_t color);
		void apply_skew(bitmap_argb32 &dest, int skewwidth);

	private:
		// internal state
		int                 m_state;                    // state where this component is visible (-1 means all states)
		render_bounds       m_bounds;                   // bounds of the element
		render_color        m_color;                    // color of the element
	};

	// component implementations
	class image_component;
	class rect_component;
	class disk_component;
	class text_component;
	class led7seg_component;
	class led8seg_gts1_component;
	class led14seg_component;
	class led16seg_component;
	class led14segsc_component;
	class led16segsc_component;
	class dotmatrix_component;
	class simplecounter_component;
	class reel_component;

	// a texture encapsulates a texture for a given element in a given state
	class texture
	{
	public:
		texture();
		texture(texture const &that) = delete;
		texture(texture &&that);

		~texture();

		texture &operator=(texture const &that) = delete;
		texture &operator=(texture &&that);

		layout_element *    m_element;      // pointer back to the element
		render_texture *    m_texture;      // texture for this state
		int                 m_state;        // associated state number
	};

	typedef component::ptr (*make_component_func)(environment &env, util::xml::data_node const &compnode, const char *dirname);
	typedef std::map<std::string, make_component_func> make_component_map;

	// internal helpers
	static void element_scale(bitmap_argb32 &dest, bitmap_argb32 &source, const rectangle &sbounds, void *param);
	template <typename T> static component::ptr make_component(environment &env, util::xml::data_node const &compnode, const char *dirname);
	template <int D> static component::ptr make_dotmatrix_component(environment &env, util::xml::data_node const &compnode, const char *dirname);

	static make_component_map const s_make_component; // maps component XML names to creator functions

	// internal state
	running_machine &           m_machine;      // reference to the owning machine
	std::vector<component::ptr> m_complist;     // list of components
	int                         m_defstate;     // default state of this element
	int                         m_maxstate;     // maximum state value for all components
	std::vector<texture>        m_elemtex;      // array of element textures used for managing the scaled bitmaps
};


/// \brief A reusable group of elements
///
/// Views expand/flatten groups into their component elements applying
/// an optional coordinate transform.  This is mainly useful duplicating
/// the same sublayout in multiple views.  It would be more useful
/// within a view if it could be parameterised.  Groups only exist while
/// parsing a layout file - no information about element grouping is
/// preserved.
class layout_group
{
public:
	using environment = emu::render::detail::layout_environment;
	using group_map = std::unordered_map<std::string, layout_group>;
	using transform = std::array<std::array<float, 3>, 3>;

	layout_group(util::xml::data_node const &groupnode);
	~layout_group();

	util::xml::data_node const &get_groupnode() const { return m_groupnode; }

	transform make_transform(int orientation, render_bounds const &dest) const;
	transform make_transform(int orientation, transform const &trans) const;
	transform make_transform(int orientation, render_bounds const &dest, transform const &trans) const;

	void set_bounds_unresolved();
	void resolve_bounds(environment &env, group_map &groupmap);

private:
	void resolve_bounds(environment &env, group_map &groupmap, std::vector<layout_group const *> &seen);
	void resolve_bounds(
			environment &env,
			util::xml::data_node const &parentnode,
			group_map &groupmap,
			std::vector<layout_group const *> &seen,
			bool repeat,
			bool init);

	util::xml::data_node const &    m_groupnode;
	render_bounds                   m_bounds;
	bool                            m_bounds_resolved;
};


/// \brief A single view within a layout_file
///
/// The view is described using arbitrary coordinates that are scaled to
/// fit within the render target.  Pixels within a view are assumed to
/// be square.
class layout_view
{
public:
	using environment = emu::render::detail::layout_environment;
	using element_map = std::unordered_map<std::string, layout_element>;
	using group_map = std::unordered_map<std::string, layout_group>;

	/// \brief A single backdrop/screen/overlay/bezel/cpanel/marquee item
	///
	/// Each view has four lists of view_items, one for each "layer."
	/// Each view item is specified using floating point coordinates in
	/// arbitrary units, and is assumed to have square pixels.  Each
	/// view item can control its orientation independently. Each item
	/// can also have an optional name, and can be set at runtime into
	/// different "states", which control how the embedded elements are
	/// displayed.
	class item
	{
		friend class layout_view;

	public:
		// construction/destruction
		item(
				environment &env,
				util::xml::data_node const &itemnode,
				element_map &elemmap,
				int orientation,
				layout_group::transform const &trans,
				render_color const &color);
		~item();

		// getters
		layout_element *element() const { return m_element; }
		screen_device *screen() { return m_screen; }
		const render_bounds &bounds() const { return m_bounds; }
		const render_color &color() const { return m_color; }
		int orientation() const { return m_orientation; }
		render_container *screen_container(running_machine &machine) const;
		bool has_input() const { return !m_input_tag.empty(); }
		ioport_port *input_tag_and_mask(ioport_value &mask) const { mask = m_input_mask; return m_input_port; };

		// fetch state based on configured source
		int state() const;

		// resolve tags, if any
		void resolve_tags();

	private:
		// internal state
		layout_element *    m_element;          // pointer to the associated element (non-screens only)
		output_finder<>     m_output;           // associated output
		bool const          m_have_output;      // whether we actually have an output
		std::string         m_input_tag;        // input tag of this item
		ioport_port *       m_input_port;       // input port of this item
		ioport_value        m_input_mask;       // input mask of this item
		screen_device *     m_screen;           // pointer to screen
		int                 m_orientation;      // orientation of this item
		render_bounds       m_bounds;           // bounds of the item
		render_bounds       m_rawbounds;        // raw (original) bounds of the item
		render_color        m_color;            // color of the item
	};
	using item_list = std::list<item>;

	// construction/destruction
	layout_view(
			environment &env,
			util::xml::data_node const &viewnode,
			element_map &elemmap,
			group_map &groupmap);
	~layout_view();

	// getters
	item_list &items(item_layer layer);
	const std::string &name() const { return m_name; }
	const render_bounds &bounds() const { return m_bounds; }
	const render_bounds &screen_bounds() const { return m_scrbounds; }
	const render_screen_list &screens() const { return m_screens; }
	bool layer_enabled(item_layer layer) const { return m_layenabled[layer]; }

	//
	bool has_art() const { return !m_backdrop_list.empty() || !m_overlay_list.empty() || !m_bezel_list.empty() || !m_cpanel_list.empty() || !m_marquee_list.empty(); }
	float effective_aspect(render_layer_config config) const { return (config.zoom_to_screen() && m_screens.count() != 0) ? m_scraspect : m_aspect; }

	// operations
	void recompute(render_layer_config layerconfig);

	// resolve tags, if any
	void resolve_tags();

private:
	// add items, recursing for groups
	void add_items(
			environment &env,
			util::xml::data_node const &parentnode,
			element_map &elemmap,
			group_map &groupmap,
			int orientation,
			layout_group::transform const &trans,
			render_color const &color,
			bool root,
			bool repeat,
			bool init);

	static std::string make_name(environment &env, util::xml::data_node const &viewnode);

	// internal state
	std::string         m_name;             // name of the layout
	float               m_aspect;           // X/Y of the layout
	float               m_scraspect;        // X/Y of the screen areas
	render_screen_list  m_screens;          // list of active screens
	render_bounds       m_bounds;           // computed bounds of the view
	render_bounds       m_scrbounds;        // computed bounds of the screens within the view
	render_bounds       m_expbounds;        // explicit bounds of the view
	bool                m_layenabled[ITEM_LAYER_MAX]; // is this layer enabled?
	item_list           m_backdrop_list;    // list of backdrop items
	item_list           m_screen_list;      // list of screen items
	item_list           m_overlay_list;     // list of overlay items
	item_list           m_bezel_list;       // list of bezel items
	item_list           m_cpanel_list;      // list of marquee items
	item_list           m_marquee_list;     // list of marquee items
};


/// \brief Layout description file
///
/// Comprises a list of elements and a list of views.  The elements are
/// reusable items that the views reference.
class layout_file
{
public:
	using element_map = std::unordered_map<std::string, layout_element>;
	using group_map = std::unordered_map<std::string, layout_group>;
	using view_list = std::list<layout_view>;

	// construction/destruction
	layout_file(device_t &device, util::xml::data_node const &rootnode, char const *dirname);
	~layout_file();

	// getters
	element_map const &elements() const { return m_elemmap; }
	view_list &views() { return m_viewlist; }
	view_list const &views() const { return m_viewlist; }

private:
	using environment = emu::render::detail::layout_environment;

	// add elements and parameters
	void add_elements(
			char const *dirname,
			environment &env,
			util::xml::data_node const &parentnode,
			group_map &groupmap,
			bool repeat,
			bool init);

	// internal state
	element_map     m_elemmap;      // list of shared layout elements
	view_list       m_viewlist;     // list of views
};

// ======================> render_target

// a render_target describes a surface that is being rendered to
class render_target
{
	friend resource_pool_object<render_target>::~resource_pool_object();
	friend class simple_list<render_target>;
	friend class render_manager;

	// construction/destruction
	render_target(render_manager &manager, const internal_layout *layoutfile = nullptr, u32 flags = 0);
	render_target(render_manager &manager, util::xml::data_node const &layout, u32 flags = 0);
	~render_target();

public:
	// getters
	render_target *next() const { return m_next; }
	render_manager &manager() const { return m_manager; }
	u32 width() const { return m_width; }
	u32 height() const { return m_height; }
	float pixel_aspect() const { return m_pixel_aspect; }
	int scale_mode() const { return m_scale_mode; }
	float max_update_rate() const { return m_max_refresh; }
	int orientation() const { return m_orientation; }
	render_layer_config layer_config() const { return m_layerconfig; }
	layout_view *current_view() const { return m_curview; }
	int view() const { return view_index(*m_curview); }
	bool hidden() const { return ((m_flags & RENDER_CREATE_HIDDEN) != 0); }
	bool is_ui_target() const;
	int index() const;

	// setters
	void set_bounds(s32 width, s32 height, float pixel_aspect = 0);
	void set_max_update_rate(float updates_per_second) { m_max_refresh = updates_per_second; }
	void set_orientation(int orientation) { m_orientation = orientation; }
	void set_view(int viewindex);
	void set_max_texture_size(int maxwidth, int maxheight);
	void set_transform_container(bool transform_container) { m_transform_container = transform_container; }
	void set_keepaspect(bool keepaspect) { m_keepaspect = keepaspect; }
	void set_scale_mode(int scale_mode) { m_scale_mode = scale_mode; }

	// layer config getters
	bool backdrops_enabled() const { return m_layerconfig.backdrops_enabled(); }
	bool overlays_enabled() const { return m_layerconfig.overlays_enabled(); }
	bool bezels_enabled() const { return m_layerconfig.bezels_enabled(); }
	bool cpanels_enabled() const { return m_layerconfig.cpanels_enabled(); }
	bool marquees_enabled() const { return m_layerconfig.marquees_enabled(); }
	bool screen_overlay_enabled() const { return m_layerconfig.screen_overlay_enabled(); }
	bool zoom_to_screen() const { return m_layerconfig.zoom_to_screen(); }

	// layer config setters
	void set_backdrops_enabled(bool enable) { m_layerconfig.set_backdrops_enabled(enable); update_layer_config(); }
	void set_overlays_enabled(bool enable) { m_layerconfig.set_overlays_enabled(enable); update_layer_config(); }
	void set_bezels_enabled(bool enable) { m_layerconfig.set_bezels_enabled(enable); update_layer_config(); }
	void set_cpanels_enabled(bool enable) { m_layerconfig.set_cpanels_enabled(enable); update_layer_config(); }
	void set_marquees_enabled(bool enable) { m_layerconfig.set_marquees_enabled(enable); update_layer_config(); }
	void set_screen_overlay_enabled(bool enable) { m_layerconfig.set_screen_overlay_enabled(enable); update_layer_config(); }
	void set_zoom_to_screen(bool zoom) { m_layerconfig.set_zoom_to_screen(zoom); update_layer_config(); }

	// view configuration helper
	int configured_view(const char *viewname, int targetindex, int numtargets);

	// view information
	const char *view_name(int viewindex);
	const render_screen_list &view_screens(int viewindex);

	// bounds computations
	void compute_visible_area(s32 target_width, s32 target_height, float target_pixel_aspect, int target_orientation, s32 &visible_width, s32 &visible_height);
	void compute_minimum_size(s32 &minwidth, s32 &minheight);

	// get a primitive list
	render_primitive_list &get_primitives();

	// hit testing
	bool map_point_container(s32 target_x, s32 target_y, render_container &container, float &container_x, float &container_y);
	bool map_point_input(s32 target_x, s32 target_y, ioport_port *&input_port, ioport_value &input_mask, float &input_x, float &input_y);

	// reference tracking
	void invalidate_all(void *refptr);

	// debug containers
	render_container *debug_alloc();
	void debug_free(render_container &container);
	void debug_append(render_container &container);

	// resolve tag lookups
	void resolve_tags();

private:
	// private classes declared in render.cpp
	struct object_transform;

	// internal helpers
	enum constructor_impl_t { CONSTRUCTOR_IMPL };
	template <typename T> render_target(render_manager &manager, T&& layout, u32 flags, constructor_impl_t);
	void update_layer_config();
	void load_layout_files(const internal_layout *layoutfile, bool singlefile);
	void load_layout_files(util::xml::data_node const &rootnode, bool singlefile);
	void load_additional_layout_files(const char *basename, bool have_artwork);
	bool load_layout_file(const char *dirname, const char *filename);
	bool load_layout_file(const char *dirname, const internal_layout &layout_data, device_t *device = nullptr);
	bool load_layout_file(device_t &device, const char *dirname, util::xml::data_node const &rootnode);
	void add_container_primitives(render_primitive_list &list, const object_transform &root_xform, const object_transform &xform, render_container &container, int blendmode);
	void add_element_primitives(render_primitive_list &list, const object_transform &xform, layout_element &element, int state, int blendmode);
	bool map_point_internal(s32 target_x, s32 target_y, render_container *container, float &mapped_x, float &mapped_y, ioport_port *&mapped_input_port, ioport_value &mapped_input_mask);

	// config callbacks
	void config_load(util::xml::data_node const &targetnode);
	bool config_save(util::xml::data_node &targetnode);

	// view lookups
	layout_view *view_by_index(int index);
	int view_index(layout_view &view) const;

	// optimized clearing
	void init_clear_extents();
	bool remove_clear_extent(const render_bounds &bounds);
	void add_clear_extents(render_primitive_list &list);
	void add_clear_and_optimize_primitive_list(render_primitive_list &list);

	// constants
	static constexpr int NUM_PRIMLISTS = 3;
	static constexpr int MAX_CLEAR_EXTENTS = 1000;

	// internal state
	render_target *         m_next;                     // link to next target
	render_manager &        m_manager;                  // reference to our owning manager
	layout_view *           m_curview;                  // current view
	std::list<layout_file>  m_filelist;                 // list of layout files
	u32                     m_flags;                    // creation flags
	render_primitive_list   m_primlist[NUM_PRIMLISTS];  // list of primitives
	int                     m_listindex;                // index of next primlist to use
	s32                     m_width;                    // width in pixels
	s32                     m_height;                   // height in pixels
	render_bounds           m_bounds;                   // bounds of the target
	bool                    m_keepaspect;               // constrain aspect ratio
	bool                    m_int_overscan;             // allow overscan on integer scaled targets
	float                   m_pixel_aspect;             // aspect ratio of individual pixels
	int                     m_scale_mode;               // type of scale to apply
	int                     m_int_scale_x;              // horizontal integer scale factor
	int                     m_int_scale_y;              // vertical integer scale factor
	float                   m_max_refresh;              // maximum refresh rate, 0 or if none
	int                     m_orientation;              // orientation
	render_layer_config     m_layerconfig;              // layer configuration
	layout_view *           m_base_view;                // the view at the time of first frame
	int                     m_base_orientation;         // the orientation at the time of first frame
	render_layer_config     m_base_layerconfig;         // the layer configuration at the time of first frame
	int                     m_maxtexwidth;              // maximum width of a texture
	int                     m_maxtexheight;             // maximum height of a texture
	simple_list<render_container> m_debug_containers;   // list of debug containers
	s32                     m_clear_extent_count;       // number of clear extents
	s32                     m_clear_extents[MAX_CLEAR_EXTENTS]; // array of clear extents
	bool                    m_transform_container;      // determines whether the screen container is transformed by the core renderer,
														// otherwise the respective render API will handle the transformation (scale, offset)

	static render_screen_list s_empty_screen_list;
};


// ======================> render_manager

// contains machine-global information and operations
class render_manager
{
	friend class render_target;

public:
	// construction/destruction
	render_manager(running_machine &machine);
	~render_manager();

	// getters
	running_machine &machine() const { return m_machine; }

	// global queries
	bool is_live(screen_device &screen) const;
	float max_update_rate() const;

	// targets
	render_target *target_alloc(const internal_layout *layoutfile = nullptr, u32 flags = 0);
	render_target *target_alloc(util::xml::data_node const &layout, u32 flags = 0);
	void target_free(render_target *target);
	const simple_list<render_target> &targets() const { return m_targetlist; }
	render_target *first_target() const { return m_targetlist.first(); }
	render_target *target_by_index(int index) const;

	// UI targets
	render_target &ui_target() const { assert(m_ui_target != nullptr); return *m_ui_target; }
	void set_ui_target(render_target &target) { m_ui_target = &target; }
	float ui_aspect(render_container *rc = nullptr);

	// UI containers
	render_container &ui_container() const { assert(m_ui_container != nullptr); return *m_ui_container; }

	// textures
	render_texture *texture_alloc(texture_scaler_func scaler = nullptr, void *param = nullptr);
	void texture_free(render_texture *texture);

	// fonts
	render_font *font_alloc(const char *filename = nullptr);
	void font_free(render_font *font);

	// reference tracking
	void invalidate_all(void *refptr);

	// resolve tag lookups
	void resolve_tags();

private:
	// containers
	render_container *container_alloc(screen_device *screen = nullptr);
	void container_free(render_container *container);

	// config callbacks
	void config_load(config_type cfg_type, util::xml::data_node const *parentnode);
	void config_save(config_type cfg_type, util::xml::data_node *parentnode);

	// internal state
	running_machine &               m_machine;          // reference back to the machine

	// array of live targets
	simple_list<render_target>      m_targetlist;       // list of targets
	render_target *                 m_ui_target;        // current UI target

	// texture lists
	u32                             m_live_textures;    // number of live textures
<<<<<<< HEAD
	u64								m_texture_id;		// rolling texture ID counter
=======
	u64                             m_texture_id;       // rolling texture ID counter
>>>>>>> 4dc302ed
	fixed_allocator<render_texture> m_texture_allocator;// texture allocator

	// containers for the UI and for screens
	render_container *              m_ui_container;     // UI container
	simple_list<render_container>   m_screen_container_list; // list of containers for the screen
};

#endif  // MAME_EMU_RENDER_H<|MERGE_RESOLUTION|>--- conflicted
+++ resolved
@@ -215,13 +215,8 @@
 	u32                 width;              // width of the image
 	u32                 height;             // height of the image
 	u32                 seqid;              // sequence ID
-<<<<<<< HEAD
-	u64                 unique_id;			// unique identifier to pass to osd
-	u64					old_id;				// previously allocated id, if applicable
-=======
 	u64                 unique_id;          // unique identifier to pass to osd
 	u64                 old_id;             // previously allocated id, if applicable
->>>>>>> 4dc302ed
 	const rgb_t *       palette;            // palette for PALETTE16 textures, bcg lookup table for RGB32/YUY16
 };
 
@@ -473,13 +468,8 @@
 	bitmap_t *          m_bitmap;                   // pointer to the original bitmap
 	rectangle           m_sbounds;                  // source bounds within the bitmap
 	texture_format      m_format;                   // format of the texture data
-<<<<<<< HEAD
-	u64                 m_id;                  		// unique id to pass to osd
-	u64					m_old_id;					// previous id, if applicable
-=======
 	u64                 m_id;                       // unique id to pass to osd
 	u64                 m_old_id;                   // previous id, if applicable
->>>>>>> 4dc302ed
 
 	// scaling state (ARGB32 only)
 	texture_scaler_func m_scaler;                   // scaling callback
@@ -1193,11 +1183,7 @@
 
 	// texture lists
 	u32                             m_live_textures;    // number of live textures
-<<<<<<< HEAD
-	u64								m_texture_id;		// rolling texture ID counter
-=======
 	u64                             m_texture_id;       // rolling texture ID counter
->>>>>>> 4dc302ed
 	fixed_allocator<render_texture> m_texture_allocator;// texture allocator
 
 	// containers for the UI and for screens
